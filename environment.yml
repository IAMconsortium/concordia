name: concordia
channels:
- conda-forge
dependencies:
- attrs
- cattrs
- pandas >=1.1
- pyyaml
- xlrd >=2.0
- openpyxl
- matplotlib
- cattrs
- seaborn
- pyomo
- pytest
<<<<<<< HEAD
- geopandas
- netcdf4
- h5netcdf
- dask
- xarray
- cf_xarray
- flox
- rasterio
- rioxarray
=======
>>>>>>> 05e90b54
- filelock
- deprecated
- pycountry
- dominate
- python-slugify
- seaborn
- tqdm
- jupytext
- colorlog
- ipykernel

# ptolemy dependencies
- netcdf4
- h5netcdf
- dask
- xarray
- pooch
- zarr
- flox
- bottleneck
- cf_xarray

# pandas-indexing dependencies
- openscm-units

# raster generation
- rasterio
- rioxarray
- geoutils >=0.1
- cartopy
- geopandas
- pyreadr

- pip
- pip:
  - pandas-indexing[units] >=0.2.10
<<<<<<< HEAD
  #- ptolemy-iamc
  # Need to integrate new indexraster changes into ptolemy
  - git+ssh://git@github.com/gidden/ptolemy.git@add-index-raster#egg=ptolemy-iamc
  - git+ssh://git@github.com/iiasa/aneris.git@workflow#egg=aneris-iamc
  - -e .
=======
  # Need to integrate new indexraster changes into ptolemy
  - git+https://github.com/gidden/ptolemy.git@add-index-raster#egg=ptolemy-iamc
  - git+https://github.com/iiasa/aneris.git@workflow#egg=aneris-iamc
  - -e .[rescue]
>>>>>>> 05e90b54
<|MERGE_RESOLUTION|>--- conflicted
+++ resolved
@@ -13,18 +13,6 @@
 - seaborn
 - pyomo
 - pytest
-<<<<<<< HEAD
-- geopandas
-- netcdf4
-- h5netcdf
-- dask
-- xarray
-- cf_xarray
-- flox
-- rasterio
-- rioxarray
-=======
->>>>>>> 05e90b54
 - filelock
 - deprecated
 - pycountry
@@ -61,15 +49,7 @@
 - pip
 - pip:
   - pandas-indexing[units] >=0.2.10
-<<<<<<< HEAD
-  #- ptolemy-iamc
-  # Need to integrate new indexraster changes into ptolemy
-  - git+ssh://git@github.com/gidden/ptolemy.git@add-index-raster#egg=ptolemy-iamc
-  - git+ssh://git@github.com/iiasa/aneris.git@workflow#egg=aneris-iamc
-  - -e .
-=======
   # Need to integrate new indexraster changes into ptolemy
   - git+https://github.com/gidden/ptolemy.git@add-index-raster#egg=ptolemy-iamc
   - git+https://github.com/iiasa/aneris.git@workflow#egg=aneris-iamc
-  - -e .[rescue]
->>>>>>> 05e90b54
+  - -e .[rescue]